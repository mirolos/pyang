--- conflicted
+++ resolved
@@ -237,11 +237,8 @@
     ctx.lax_xpath_checks = o.lax_xpath_checks
     ctx.lax_quote_checks = o.lax_quote_checks
     ctx.strict = o.strict
-<<<<<<< HEAD
     ctx.ensure_hyphenated_names = o.ensure_hyphenated_names
-=======
     ctx.max_status = o.max_status
->>>>>>> aca5a42f
 
     # make a map of features to support, per module
     if o.hello:
